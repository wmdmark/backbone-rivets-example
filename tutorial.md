--- conflicted
+++ resolved
@@ -181,13 +181,10 @@
 
 The cool thing about this, is that with very little code, we have a two-way binding between our form, our model and our contact view. So all we'd have to do to save the model to the server (assuming that the form was valid) is call `model.save()`!
 
-<<<<<<< HEAD
 ___Bonus__: Make the above views more [DRY](http://en.wikipedia.org/wiki/Don't_repeat_yourself) by abstracting out the bind and unbind functionality into a base class and then extending from that. See [here](https://github.com/wmdmark/backbone-rivets-example/blob/master/app/example.coffee#L54) for how this works in the example code._
 
 ### Getting fancy
-=======
 We are repeating ourself in the `ContactFormView` and `ContactView`'s binding code. Before we move on, let's refactor our code to be more [DRY](http://en.wikipedia.org/wiki/Don't_repeat_yourself) by creating a base class that includes the binding functionality.
->>>>>>> 3a19593b
 
 ```coffeescript
 class BoundView extends Backbone.View
